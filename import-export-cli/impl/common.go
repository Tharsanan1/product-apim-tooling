--- conflicted
+++ resolved
@@ -37,7 +37,6 @@
 // Helper function for forming multi-part form data
 // Returns the formed http request and errors
 func ExecuteNewFileUploadRequest(uri string, params map[string]string, paramName, path,
-<<<<<<< HEAD
 	accessToken string, isOAuthToken bool) (*resty.Response, error) {
 	file, err := os.Open(path)
 	if err != nil {
@@ -70,47 +69,12 @@
 		headers[utils.HeaderAuthorization] = utils.HeaderValueAuthBasicPrefix + " " + accessToken
 	}
 
-	headers[utils.HeaderAccept] = "*/*"
+	headers[utils.HeaderAccept] = "application/json"
 	headers[utils.HeaderConnection] = utils.HeaderValueKeepAlive
 
 	resp, err := utils.InvokePOSTRequestWithBytes(uri, headers, body.Bytes())
 
 	return resp, err
-=======
-    accessToken string) (*resty.Response, error) {
-    file, err := os.Open(path)
-    if err != nil {
-        return nil, err
-    }
-    defer file.Close()
-
-    body := &bytes.Buffer{}
-    writer := multipart.NewWriter(body)
-    part, err := writer.CreateFormFile(paramName, filepath.Base(path))
-    if err != nil {
-        return nil, err
-    }
-    _, err = io.Copy(part, file)
-
-    for key, val := range params {
-        _ = writer.WriteField(key, val)
-    }
-    err = writer.Close()
-    if err != nil {
-        return nil, err
-    }
-
-    // Set headers
-    headers := make(map[string]string)
-    headers[utils.HeaderContentType] = writer.FormDataContentType()
-    headers[utils.HeaderAuthorization] =  utils.HeaderValueAuthBearerPrefix+" "+accessToken
-    headers[utils.HeaderAccept] = "application/json"
-    headers[utils.HeaderConnection] = utils.HeaderValueKeepAlive
-
-    resp, err := utils.InvokePOSTRequestWithBytes(uri, headers, body.Bytes())
-
-    return resp, err
->>>>>>> bbd91e65
 }
 
 // Include x_params.yaml (api_params.yaml, application_params.yaml, .. ) into the sourceZipFile and create a new
