--- conflicted
+++ resolved
@@ -26,11 +26,7 @@
   -h, --help                 help for export-app
   -n, --name string          Name of the Application to be exported
   -o, --owner string         Owner of the Application to be exported
-<<<<<<< HEAD
-      --with-keys            Export keys for the application
-=======
       --withKeys             Export keys for the application
->>>>>>> 8e27fe1f
 ```
 
 ### Options inherited from parent commands
