/*
*  Copyright (c) WSO2 Inc. (http://www.wso2.org) All Rights Reserved.
*
*  WSO2 Inc. licenses this file to you under the Apache License,
*  Version 2.0 (the "License"); you may not use this file except
*  in compliance with the License.
*  You may obtain a copy of the License at
*
*    http://www.apache.org/licenses/LICENSE-2.0
*
* Unless required by applicable law or agreed to in writing,
* software distributed under the License is distributed on an
* "AS IS" BASIS, WITHOUT WARRANTIES OR CONDITIONS OF ANY
* KIND, either express or implied.  See the License for the
* specific language governing permissions and limitations
* under the License.
 */

package testutils

import (
<<<<<<< HEAD
=======
	"github.com/stretchr/testify/assert"
	"github.com/wso2/product-apim-tooling/import-export-cli/integration/base"
	"github.com/wso2/product-apim-tooling/import-export-cli/utils"
>>>>>>> 14152102
	"log"
	"strings"
	"testing"

	"github.com/stretchr/testify/assert"
	"github.com/wso2/product-apim-tooling/import-export-cli/integration/base"
)

func InitProject(t *testing.T, args *InitTestArgs) (string, error) {
	//Setup Environment and login to it.
	base.SetupEnvWithoutTokenFlag(t, args.SrcAPIM.GetEnvName(), args.SrcAPIM.GetApimURL())
	base.Login(t, args.SrcAPIM.GetEnvName(), args.CtlUser.Username, args.CtlUser.Password)

	output, err := base.Execute(t, "init", args.InitFlag)
	return output, err
}

func InitProjectWithDefinitionFlag(t *testing.T, args *InitTestArgs) (string, error) {
	//Setup Environment and login to it.
	base.SetupEnvWithoutTokenFlag(t, args.SrcAPIM.GetEnvName(), args.SrcAPIM.GetApimURL())
	base.Login(t, args.SrcAPIM.GetEnvName(), args.CtlUser.Username, args.CtlUser.Password)

	output, err := base.Execute(t, "init", args.InitFlag, "--definition", args.definitionFlag)
	return output, err
}

func ValidateInitializeProject(t *testing.T, args *InitTestArgs) {
	t.Helper()

	output, err := InitProject(t, args)
	if err != nil {
		log.Fatal(err)
	}

	assert.Nil(t, err, "Error while generating Project")
	assert.Contains(t, output, "Project initialized", "Project initialization Failed")

	//Remove Created project and logout
	t.Cleanup(func() {
		base.RemoveDir(args.InitFlag)
	})
}

//Function to initialize a project using API definition
func ValidateInitializeProjectWithOASFlag(t *testing.T, args *InitTestArgs) {
	t.Helper()

	output, err := InitProjectWithOasFlag(t, args)
	if err != nil {
		log.Fatal(err)
	}

	assert.Nil(t, err, "Error while generating Project")
	assert.Containsf(t, output, "Project initialized", "Test initialization Failed with --oas flag")

	//Remove Created project and logout

	t.Cleanup(func() {
		base.RemoveDir(args.InitFlag)
	})
}

//Function to initialize a project using API definition
func ValidateInitializeProjectWithOASFlagWithoutCleaning(t *testing.T, args *InitTestArgs) {
	t.Helper()

	output, err := InitProjectWithOasFlag(t, args)
	if err != nil {
		log.Fatal(err)
	}

	assert.Nil(t, err, "Error while generating Project")
	assert.Containsf(t, output, "Project initialized", "Test initialization Failed with --oas flag")

}

//Function to initialize a project using API definition using --definition flag
func ValidateInitializeProjectWithDefinitionFlag(t *testing.T, args *InitTestArgs) {
	t.Helper()

	output, err := InitProjectWithDefinitionFlag(t, args)
	if err != nil {
		log.Fatal(err)
	}

	assert.Nil(t, err, "Error while generating Project")
	assert.Containsf(t, output, "Project initialized", "Test initialization Failed with --oas flag")

	//Remove created project
	t.Cleanup(func() {
		base.RemoveDir(args.InitFlag)
	})
}

func ValidateImportInitializedProject(t *testing.T, args *InitTestArgs) {
	t.Helper()
	//Initialize a project with API definition
	ValidateInitializeProjectWithOASFlag(t, args)

	result, error := ImportApiFromProject(t, args.InitFlag, args.SrcAPIM, args.APIName, &args.CtlUser, true)

	base.WaitForIndexing()

	assert.Nil(t, error, "Error while importing Project")
	assert.Contains(t, result, "Successfully imported API", "Error while importing Project")

	//Remove Created project and logout
	t.Cleanup(func() {
		base.RemoveDir(args.InitFlag)
	})
}

func ValidateImportFailedWithInitializedProject(t *testing.T, args *InitTestArgs) {
	t.Helper()

	result, _ := ImportApiFromProject(t, args.InitFlag, args.SrcAPIM, args.APIName, &args.CtlUser, false)

	base.WaitForIndexing()

	assert.Contains(t, result, "Resource Already Exists", "Test failed because API is imported successfully")

	//Remove Created project and logout
	t.Cleanup(func() {
		base.RemoveDir(args.InitFlag)
	})
}

func ValidateImportUpdatePassedWithInitializedProject(t *testing.T, args *InitTestArgs) {
	t.Helper()

	result, error := ImportApiFromProjectWithUpdate(t, args.InitFlag, args.SrcAPIM.GetEnvName())

	base.WaitForIndexing()

	assert.Nil(t, error, "Error while generating Project")
	assert.Contains(t, result, "Successfully imported API", "Error while importing Project")

	//Remove Created project and logout
	t.Cleanup(func() {
		base.RemoveDir(args.InitFlag)
	})
}

func ValidateExportImportedAPI(t *testing.T, args *InitTestArgs, DevFirstDefaultAPIName string, DevFirstDefaultAPIVersion string) string {
	expOutput, expError := exportApiImportedFromProject(t, DevFirstDefaultAPIName, DevFirstDefaultAPIVersion, args.SrcAPIM.GetEnvName())
	//Check whether api is exported or not
	assert.Nil(t, expError, "Error while Exporting API")
	assert.Contains(t, expOutput, "Successfully exported API!", "Error while exporting API")
	return expOutput
}

func ValidateAPIWithDocIsExported(t *testing.T, args *InitTestArgs, DevFirstDefaultAPIName string, DevFirstDefaultAPIVersion string) {
	expOutput := ValidateExportImportedAPI(t, args, DevFirstDefaultAPIName, DevFirstDefaultAPIVersion)

	//Unzip exported API and check whether the imported doc is in there
	exportedPath := base.GetExportedPathFromOutput(expOutput)
	relativePath := strings.ReplaceAll(exportedPath, ".zip", "")
	base.Unzip(relativePath, exportedPath)

	docPathOfExportedApi := relativePath + utils.TestDefaultExtractedFileName + utils.TestCase1DestPathSuffix

	//Check whether the file is available
	isDocExported := base.IsFileAvailable(docPathOfExportedApi)
	base.Log("Doc is Exported", isDocExported)
	assert.Equal(t, true, isDocExported, "Error while exporting API with document")

	t.Cleanup(func() {
		//Remove Created project and logout
		base.RemoveDir(args.InitFlag)
		base.RemoveDir(exportedPath)
		base.RemoveDir(relativePath)
	})
}

func ValidateAPIWithIconIsExported(t *testing.T, args *InitTestArgs, DevFirstDefaultAPIName string, DevFirstDefaultAPIVersion string) {
	expOutput := ValidateExportImportedAPI(t, args, DevFirstDefaultAPIName, DevFirstDefaultAPIVersion)

	//Unzip exported API and check whether the imported image(.png) is in there
	exportedPath := base.GetExportedPathFromOutput(expOutput)
	relativePath := strings.ReplaceAll(exportedPath, ".zip", "")
	base.Unzip(relativePath, exportedPath)

	iconPathOfExportedApi := relativePath + utils.TestDefaultExtractedFileName + utils.TestCase2DestPngPathSuffix

	isIconExported := base.IsFileAvailable(iconPathOfExportedApi)
	base.Log("Icon is Exported", isIconExported)
	assert.Equal(t, true, isIconExported, "Error while exporting API with icon")

	t.Cleanup(func() {
		//Remove Created project and logout
		base.RemoveDir(args.InitFlag)
		base.RemoveDir(exportedPath)
		base.RemoveDir(relativePath)
	})
}

func ValidateAPIWithImageIsExported(t *testing.T, args *InitTestArgs, DevFirstDefaultAPIName string, DevFirstDefaultAPIVersion string) {
	expOutput := ValidateExportImportedAPI(t, args, DevFirstDefaultAPIName, DevFirstDefaultAPIVersion)

	//Unzip exported API and check whethers the imported image(.png) is in there
	exportedPath := base.GetExportedPathFromOutput(expOutput)
	relativePath := strings.ReplaceAll(exportedPath, ".zip", "")
	base.Unzip(relativePath, exportedPath)

	imagePathOfExportedApi := relativePath + utils.TestDefaultExtractedFileName + utils.TestCase2DestJpegPathSuffix
	isIconExported := base.IsFileAvailable(imagePathOfExportedApi)
	base.Log("Image is Exported", isIconExported)
	assert.Equal(t, true, isIconExported, "Error while exporting API with icon")

	t.Cleanup(func() {
		//Remove Created project and logout
		base.RemoveDir(args.InitFlag)
		base.RemoveDir(exportedPath)
		base.RemoveDir(relativePath)
	})
}<|MERGE_RESOLUTION|>--- conflicted
+++ resolved
@@ -19,18 +19,13 @@
 package testutils
 
 import (
-<<<<<<< HEAD
-=======
+	"log"
+	"strings"
+	"testing"
+
 	"github.com/stretchr/testify/assert"
 	"github.com/wso2/product-apim-tooling/import-export-cli/integration/base"
 	"github.com/wso2/product-apim-tooling/import-export-cli/utils"
->>>>>>> 14152102
-	"log"
-	"strings"
-	"testing"
-
-	"github.com/stretchr/testify/assert"
-	"github.com/wso2/product-apim-tooling/import-export-cli/integration/base"
 )
 
 func InitProject(t *testing.T, args *InitTestArgs) (string, error) {
@@ -119,48 +114,60 @@
 	})
 }
 
-func ValidateImportInitializedProject(t *testing.T, args *InitTestArgs) {
+func ValidateImportProject(t *testing.T, args *InitTestArgs) {
 	t.Helper()
 	//Initialize a project with API definition
 	ValidateInitializeProjectWithOASFlag(t, args)
 
 	result, error := ImportApiFromProject(t, args.InitFlag, args.SrcAPIM, args.APIName, &args.CtlUser, true)
 
-	base.WaitForIndexing()
-
 	assert.Nil(t, error, "Error while importing Project")
 	assert.Contains(t, result, "Successfully imported API", "Error while importing Project")
 
-	//Remove Created project and logout
-	t.Cleanup(func() {
-		base.RemoveDir(args.InitFlag)
-	})
-}
-
-func ValidateImportFailedWithInitializedProject(t *testing.T, args *InitTestArgs) {
+	base.WaitForIndexing()
+
+	//Remove Created project and logout
+	t.Cleanup(func() {
+		base.RemoveDir(args.InitFlag)
+	})
+}
+
+func ValidateImportProjectFailed(t *testing.T, args *InitTestArgs) {
 	t.Helper()
 
 	result, _ := ImportApiFromProject(t, args.InitFlag, args.SrcAPIM, args.APIName, &args.CtlUser, false)
 
+	assert.Contains(t, result, "Resource Already Exists", "Test failed because API is imported successfully")
+
 	base.WaitForIndexing()
 
-	assert.Contains(t, result, "Resource Already Exists", "Test failed because API is imported successfully")
-
-	//Remove Created project and logout
-	t.Cleanup(func() {
-		base.RemoveDir(args.InitFlag)
-	})
-}
-
-func ValidateImportUpdatePassedWithInitializedProject(t *testing.T, args *InitTestArgs) {
-	t.Helper()
-
-	result, error := ImportApiFromProjectWithUpdate(t, args.InitFlag, args.SrcAPIM.GetEnvName())
-
-	base.WaitForIndexing()
+	//Remove Created project and logout
+	t.Cleanup(func() {
+		base.RemoveDir(args.InitFlag)
+	})
+}
+
+func ValidateImportUpdateProject(t *testing.T, args *InitTestArgs) {
+	t.Helper()
+
+	result, error := ImportApiFromProjectWithUpdate(t, args.InitFlag, args.SrcAPIM, args.APIName, &args.CtlUser, false)
 
 	assert.Nil(t, error, "Error while generating Project")
-	assert.Contains(t, result, "Successfully imported API", "Error while importing Project")
+	assert.Contains(t, result, "Successfully imported API", "Test InitializeProjectWithDefinitionFlag Failed")
+
+	//Remove Created project and logout
+	t.Cleanup(func() {
+		base.RemoveDir(args.InitFlag)
+	})
+}
+
+func ValidateImportUpdateProjectNotAlreadyImported(t *testing.T, args *InitTestArgs) {
+	t.Helper()
+
+	result, error := ImportApiFromProjectWithUpdate(t, args.InitFlag, args.SrcAPIM, args.APIName, &args.CtlUser, true)
+
+	assert.Nil(t, error, "Error while generating Project")
+	assert.Contains(t, result, "Successfully imported API", "Test InitializeProjectWithDefinitionFlag Failed")
 
 	//Remove Created project and logout
 	t.Cleanup(func() {
