/*
*  Copyright (c) WSO2 Inc. (http://www.wso2.org) All Rights Reserved.
*
*  WSO2 Inc. licenses this file to you under the Apache License,
*  Version 2.0 (the "License"); you may not use this file except
*  in compliance with the License.
*  You may obtain a copy of the License at
*
*    http://www.apache.org/licenses/LICENSE-2.0
*
* Unless required by applicable law or agreed to in writing,
* software distributed under the License is distributed on an
* "AS IS" BASIS, WITHOUT WARRANTIES OR CONDITIONS OF ANY
* KIND, either express or implied.  See the License for the
* specific language governing permissions and limitations
* under the License.
 */

package cmd

import (
<<<<<<< HEAD
	"encoding/json"
	"encoding/pem"
	"errors"
	"fmt"
	"io/ioutil"
	"os"
	"path/filepath"
	"strconv"
	"strings"

	"github.com/wso2/product-apim-tooling/import-export-cli/impl"
	"github.com/wso2/product-apim-tooling/import-export-cli/specs/params"

	"github.com/Jeffail/gabs"
	"github.com/mitchellh/go-homedir"
=======
>>>>>>> 7b5e6a28
	"github.com/spf13/cobra"
	"github.com/wso2/product-apim-tooling/import-export-cli/credentials"
	"github.com/wso2/product-apim-tooling/import-export-cli/impl"
	"github.com/wso2/product-apim-tooling/import-export-cli/utils"
)

var (
	importAPIFile                string
	importEnvironment            string
	importAPICmdPreserveProvider bool
	importAPIUpdate              bool
	importAPIParamsFile          string
	importAPISkipCleanup         bool
)

const (
	// ImportAPI command related usage info
	DefaultAPIMParamsFileName = "api_params.yaml"
	importAPICmdLiteral       = "import-api"
	importAPICmdShortDesc     = "Import API"
	importAPICmdLongDesc      = "Import an API to an environment"
)

const importAPICmdExamples = utils.ProjectName + ` ` + importAPICmdLiteral + ` -f qa/TwitterAPI.zip -e dev
` + utils.ProjectName + ` ` + importAPICmdLiteral + ` -f staging/FacebookAPI.zip -e production
` + utils.ProjectName + ` ` + importAPICmdLiteral + ` -f ~/myapi -e production --update
` + utils.ProjectName + ` ` + importAPICmdLiteral + ` -f ~/myapi -e production --update
NOTE: Both the flags (--file (-f) and --environment (-e)) are mandatory`

// ImportAPICmd represents the importAPI command
var ImportAPICmd = &cobra.Command{
	Use: importAPICmdLiteral + " --file <PATH_TO_API> --environment " +
		"<ENVIRONMENT>",
	Short:   importAPICmdShortDesc,
	Long:    importAPICmdLongDesc,
	Example: importAPICmdExamples,
	Run: func(cmd *cobra.Command, args []string) {
		utils.Logln(utils.LogPrefixInfo + importAPICmdLiteral + " called")
		cred, err := getCredentials(importEnvironment)
		if err != nil {
			utils.HandleErrorAndExit("Error getting credentials", err)
		}
		accessOAuthToken, err := credentials.GetOAuthAccessToken(cred, importEnvironment)
		if err != nil {
			utils.HandleErrorAndExit("Error while getting an access token for importing API", err)
		}
		err = impl.ImportAPIToEnv(accessOAuthToken, importEnvironment, importAPIFile, importAPIParamsFile, importAPIUpdate,
			importAPICmdPreserveProvider, importAPISkipCleanup)
		if err != nil {
			utils.HandleErrorAndExit("Error importing API", err)
			return
		}
	},
}

<<<<<<< HEAD
// mergeAPI merges environmentParams to the API given in apiDirectory
// for now only Endpoints are merged
func mergeAPI(apiDirectory string, environmentParams *params.Environment) error {
	// read api from Meta-information
	apiPath := filepath.Join(apiDirectory, "Meta-information", "api")
	utils.Logln(utils.LogPrefixInfo + "Reading API definition: ")
	fp, jsonContent, err := resolveYamlOrJson(apiPath)
	if err != nil {
		return err
	}
	utils.Logln(utils.LogPrefixInfo+"Loaded definition from:", fp)
	api, err := gabs.ParseJSON(jsonContent)
	if err != nil {
		return err
	}
	// extract environmentParams from file
	apiEndpointData, err := params.ExtractAPIEndpointConfig(api.Bytes())
	if err != nil {
		return err
	}

	configData, err := json.Marshal(environmentParams.Endpoints)
	if err != nil {
		return err
	}

	mergedAPIEndpoints, err := utils.MergeJSON([]byte(apiEndpointData), configData)
	if err != nil {
		return err
	}

	utils.Logln(utils.LogPrefixInfo + "Merging API")
	// replace original endpointConfig with merged version
	if _, err := api.SetP(string(mergedAPIEndpoints), "endpointConfig"); err != nil {
		return err
	}

	// replace original GatewayEnvironments only if they are present in api-params file
	if environmentParams.GatewayEnvironments != nil {
		if _, err := api.SetP(environmentParams.GatewayEnvironments, "environments"); err != nil {
			return err
		}
	}

	// Handle security parameters in api_params.yaml
	err = handleSecurityEndpointsParams(environmentParams.Security, api)
	if err != nil {
		return err
	}

	apiPath = filepath.Join(apiDirectory, "Meta-information", "api.yaml")
	utils.Logln(utils.LogPrefixInfo+"Writing merged API to:", apiPath)
	// write this to disk
	content, err := utils.JsonToYaml(api.Bytes())
	if err != nil {
		return err
	}
	err = ioutil.WriteFile(apiPath, content, 0644)
	if err != nil {
		return err
	}
	return nil
}

// Handle security parameters in api_params.yaml
// @param envSecurityEndpointParams : Environment security endpoint parameters from api_params.yaml
// @param api : Parameters from api.yaml
// @return error
func handleSecurityEndpointsParams(envSecurityEndpointParams *params.SecurityData, api *gabs.Container) error {
	// If the user has set (either true or false) the enabled field under security in api_params.yaml, the
	// following code should be executed. (if not set, the security endpoint settings will be made
	// according to the api.yaml file as usually)
	// In Go, irrespective of whether a boolean value is "" or false, it will contain false by default.
	// That is why, here a string comparison was  made since strings can have both "" and "false"
	if envSecurityEndpointParams != nil && envSecurityEndpointParams.Enabled != "" {
		// Convert the string enabled to boolean
		boolEnabled, err := strconv.ParseBool(envSecurityEndpointParams.Enabled)
		if err != nil {
			return err
		}
		if _, err := api.SetP(boolEnabled, "endpointSecured"); err != nil {
			return err
		}
		// If endpoint security is enabled
		if boolEnabled {
			// Set the security endpoint parameters when the enabled field is set to true
			err := setSecurityEndpointsParams(envSecurityEndpointParams, api)
			if err != nil {
				return err
			}
		} else {
			// If endpoint security is not enabled, the username and password should be empty.
			// (otherwise the security will be enabled after importing the API, considering there are values
			// for username and passwords)
			if _, err := api.SetP("", "endpointUTUsername"); err != nil {
				return err
			}
			if _, err := api.SetP("", "endpointUTPassword"); err != nil {
				return err
			}
		}
	}
	return nil
}

// Set the security endpoint parameters when the enabled field is set to true
// @param envSecurityEndpointParams : Environment security endpoint parameters from api_params.yaml
// @param api : Parameters from api.yaml
// @return error
func setSecurityEndpointsParams(envSecurityEndpointParams *params.SecurityData, api *gabs.Container) error {
	// Check whether the username, password and type fields have set in api_params.yaml
	if envSecurityEndpointParams.Username == "" {
		return errors.New("You have enabled endpoint security but the username is not found in the api_params.yaml")
	} else if envSecurityEndpointParams.Password == "" {
		return errors.New("You have enabled endpoint security but the password is not found in the api_params.yaml")
	} else if envSecurityEndpointParams.Type == "" {
		return errors.New("You have enabled endpoint security but the type is not found in the api_params.yaml")
	} else {
		// Override the username in api.yaml with the value in api_params.yaml
		if _, err := api.SetP(envSecurityEndpointParams.Username, "endpointUTUsername"); err != nil {
			return err
		}
		// Override the password in api.yaml with the value in api_params.yaml
		if _, err := api.SetP(envSecurityEndpointParams.Password, "endpointUTPassword"); err != nil {
			return err
		}
		// Set the fields in api.yaml according to the type field in api_params.yaml
		err := setEndpointSecurityType(envSecurityEndpointParams, api)
		if err != nil {
			return err
		}
	}
	return nil
}

// Set the fields in api.yaml according to the type field in api_params.yaml
// @param envSecurityEndpointParams : Environment security endpoint parameters from api_params.yaml
// @param api : Parameters from api.yaml
// @return error
func setEndpointSecurityType(envSecurityEndpointParams *params.SecurityData, api *gabs.Container) error {
	// Check whether the type is either basic or digest
	if envSecurityEndpointParams.Type == "digest" {
		if _, err := api.SetP(true, "endpointAuthDigest"); err != nil {
			return err
		}
	} else if envSecurityEndpointParams.Type == "basic" {
		if _, err := api.SetP(false, "endpointAuthDigest"); err != nil {
			return err
		}
	} else {
		// If the type is not either basic or digest, return an error
		return errors.New("Invalid endpoint security type found in the api_params.yaml. Should be either basic or digest")
	}
	return nil
}

// resolveImportFilePath resolves the archive/directory for import
// First will resolve in given path, if not found will try to load from exported directory
func resolveImportFilePath(file, defaultExportDirectory string) (string, error) {
	// check current path
	utils.Logln(utils.LogPrefixInfo + "Resolving for API path...")
	if _, err := os.Stat(file); os.IsNotExist(err) {
		// if the file not in given path it might be inside exported directory
		utils.Logln(utils.LogPrefixInfo+"Looking for API in", defaultExportDirectory)
		file = filepath.Join(defaultExportDirectory, file)
		if _, err := os.Stat(file); os.IsNotExist(err) {
			return "", err
		}
	}
	absPath, err := filepath.Abs(file)
	if err != nil {
		return "", err
	}

	return absPath, nil
}

// extractArchive extracts the API and give the path.
// In API Manager archive there is a directory in the root which contains the API
// this function returns it appended to the destination path
func extractArchive(src, dest string) (string, error) {
	files, err := utils.Unzip(src, dest)
	if err != nil {
		return "", err
	}
	if len(files) == 0 {
		return "", fmt.Errorf("invalid API archive")
	}
	r := strings.TrimPrefix(files[0], src)
	return filepath.Join(dest, strings.Split(filepath.Clean(r), string(os.PathSeparator))[0]), nil
}

func getTempApiDirectory(file string) (string, error) {
	fileIsDir := false
	// create a temp directory
	tmpDir, err := ioutil.TempDir("", "apim")
	if err != nil {
		_ = os.RemoveAll(tmpDir)
		return "", err
	}

	if info, err := os.Stat(file); err == nil {
		fileIsDir = info.IsDir()
	} else {
		return "", err
	}
	if fileIsDir {
		// copy dir to a temp location
		utils.Logln(utils.LogPrefixInfo+"Copying from", file, "to", tmpDir)
		dest := filepath.Join(tmpDir, filepath.Base(file))
		err = utils.CopyDir(file, dest)
		if err != nil {
			return "", err
		}
		return dest, nil
	} else {
		// try to extract archive
		utils.Logln(utils.LogPrefixInfo+"Extracting", file, "to", tmpDir)
		finalPath, err := extractArchive(file, tmpDir)
		if err != nil {
			return "", err
		}
		return finalPath, nil
	}
}

// resolveYamlOrJson for a given filepath.
// first it will look for the yaml file, if not will fallback for json
// give filename without extension so resolver will resolve for file
// fn is resolved filename, jsonContent is file as a json object, error if anything wrong happen(or both files does not exists)
func resolveYamlOrJson(filename string) (string, []byte, error) {
	// lookup for yaml
	yamlFp := filename + ".yaml"
	if info, err := os.Stat(yamlFp); err == nil && !info.IsDir() {
		utils.Logln(utils.LogPrefixInfo+"Loading", yamlFp)
		// read it
		fn := yamlFp
		yamlContent, err := ioutil.ReadFile(fn)
		if err != nil {
			return "", nil, err
		}
		// load it as yaml
		jsonContent, err := utils.YamlToJson(yamlContent)
		if err != nil {
			return "", nil, err
		}
		return fn, jsonContent, nil
	}

	jsonFp := filename + ".json"
	if info, err := os.Stat(jsonFp); err == nil && !info.IsDir() {
		utils.Logln(utils.LogPrefixInfo+"Loading", jsonFp)
		// read it
		fn := jsonFp
		jsonContent, err := ioutil.ReadFile(fn)
		if err != nil {
			return "", nil, err
		}
		return fn, jsonContent, nil
	}

	return "", nil, fmt.Errorf("%s was not found as a YAML or JSON", filename)
}

func resolveCertPath(importPath, p string) (string, error) {
	// look in importPath
	utils.Logln(utils.LogPrefixInfo+"Resolving for", p)
	certfile := filepath.Join(importPath, p)
	utils.Logln(utils.LogPrefixInfo + "Looking in project directory")
	if info, err := os.Stat(certfile); err == nil && !info.IsDir() {
		// found file return it
		return certfile, nil
	}

	utils.Logln(utils.LogPrefixInfo + "Looking for absolute path")
	// try for an absolute path
	p, err := homedir.Expand(filepath.Clean(p))
	if err != nil {
		return "", err
	}

	if p != "" {
		return p, nil
	}

	return "", fmt.Errorf("%s not found", p)
}

// generateCertificates for the API
func generateCertificates(importPath string, environment *params.Environment) error {
	var certs []params.Cert

	if len(environment.Certs) == 0 {
		return nil
	}

	for _, cert := range environment.Certs {
		// read cert
		p, err := resolveCertPath(importPath, cert.Path)
		if err != nil {
			return err
		}
		pubPEMData, err := ioutil.ReadFile(p)
		if err != nil {
			return err
		}
		// get cert
		block, _ := pem.Decode(pubPEMData)
		enc := credentials.Base64Encode(string(block.Bytes))
		cert.Certificate = enc
		certs = append(certs, cert)
	}

	data, err := json.Marshal(certs)
	if err != nil {
		return err
	}

	yamlContent, err := utils.JsonToYaml(data)
	if err != nil {
		return err
	}

	// filepath to save certs
	fp := filepath.Join(importPath, "Meta-information", "endpoint_certificates.yaml")
	utils.Logln(utils.LogPrefixInfo+"Writing", fp)
	err = ioutil.WriteFile(fp, yamlContent, os.ModePerm)

	return err
}

// injectParamsToAPI injects ApiParams to API located in importPath using importEnvironment and returns the path to
// injected API location
func injectParamsToAPI(importPath, paramsPath, importEnvironment string) error {
	utils.Logln(utils.LogPrefixInfo+"Loading parameters from", paramsPath)
	apiParams, err := params.LoadApiParamsFromFile(paramsPath)
	if err != nil {
		return err
	}
	// check whether import environment is included in api configuration
	envParams := apiParams.GetEnv(importEnvironment)
	if envParams == nil {
		fmt.Println("Using default values as the environment is not present in api_param.yaml file")
	} else {
		//If environment parameters are present in parameter file
		err = mergeAPI(importPath, envParams)
		if err != nil {
			return err
		}

		err = generateCertificates(importPath, envParams)
		if err != nil {
			return err
		}
	}

	return nil
}

// isEmpty returns true when a given string is empty
func isEmpty(s string) bool {
	return len(strings.TrimSpace(s)) == 0
}

// Substitutes environment variables in the project files.
func replaceEnvVariables(apiFilePath string) error {
	for _, replacePath := range utils.EnvReplaceFilePaths {
		absFile := filepath.Join(apiFilePath, replacePath)
		// check if the path exists. If exists, proceed with processing. Otherwise, continue with the next items
		if fi, err := os.Stat(absFile); err != nil {
			if !os.IsNotExist(err) {
				return err
			}
		} else {
			switch mode := fi.Mode(); {
			case mode.IsDir():
				utils.Logln(utils.LogPrefixInfo+"Substituting env variables of files in folder path: ", absFile)
				err = utils.EnvSubstituteInFolder(absFile)
			case mode.IsRegular():
				utils.Logln(utils.LogPrefixInfo+"Substituting env of file: ", absFile)
				err = utils.EnvSubstituteInFile(absFile)
			}
			if err != nil {
				return err
			}
		}
	}
	return nil
}

=======
>>>>>>> 7b5e6a28
// init using Cobra
func init() {
	RootCmd.AddCommand(ImportAPICmd)
	ImportAPICmd.Flags().StringVarP(&importAPIFile, "file", "f", "",
		"Name of the API to be imported")
	ImportAPICmd.Flags().StringVarP(&importEnvironment, "environment", "e",
		"", "Environment from the which the API should be imported")
	ImportAPICmd.Flags().BoolVar(&importAPICmdPreserveProvider, "preserve-provider", true,
		"Preserve existing provider of API after importing")
	ImportAPICmd.Flags().BoolVar(&importAPIUpdate, "update", false, "Update an "+
		"existing API or create a new API")
	ImportAPICmd.Flags().StringVarP(&importAPIParamsFile, "params", "", DefaultAPIMParamsFileName,
		"Provide a API Manager params file")
	ImportAPICmd.Flags().BoolVarP(&importAPISkipCleanup, "skipCleanup", "", false, "Leave "+
		"all temporary files created during import process")
	// Mark required flags
	_ = ImportAPICmd.MarkFlagRequired("environment")
	_ = ImportAPICmd.MarkFlagRequired("file")
}<|MERGE_RESOLUTION|>--- conflicted
+++ resolved
@@ -19,24 +19,6 @@
 package cmd
 
 import (
-<<<<<<< HEAD
-	"encoding/json"
-	"encoding/pem"
-	"errors"
-	"fmt"
-	"io/ioutil"
-	"os"
-	"path/filepath"
-	"strconv"
-	"strings"
-
-	"github.com/wso2/product-apim-tooling/import-export-cli/impl"
-	"github.com/wso2/product-apim-tooling/import-export-cli/specs/params"
-
-	"github.com/Jeffail/gabs"
-	"github.com/mitchellh/go-homedir"
-=======
->>>>>>> 7b5e6a28
 	"github.com/spf13/cobra"
 	"github.com/wso2/product-apim-tooling/import-export-cli/credentials"
 	"github.com/wso2/product-apim-tooling/import-export-cli/impl"
@@ -92,399 +74,6 @@
 	},
 }
 
-<<<<<<< HEAD
-// mergeAPI merges environmentParams to the API given in apiDirectory
-// for now only Endpoints are merged
-func mergeAPI(apiDirectory string, environmentParams *params.Environment) error {
-	// read api from Meta-information
-	apiPath := filepath.Join(apiDirectory, "Meta-information", "api")
-	utils.Logln(utils.LogPrefixInfo + "Reading API definition: ")
-	fp, jsonContent, err := resolveYamlOrJson(apiPath)
-	if err != nil {
-		return err
-	}
-	utils.Logln(utils.LogPrefixInfo+"Loaded definition from:", fp)
-	api, err := gabs.ParseJSON(jsonContent)
-	if err != nil {
-		return err
-	}
-	// extract environmentParams from file
-	apiEndpointData, err := params.ExtractAPIEndpointConfig(api.Bytes())
-	if err != nil {
-		return err
-	}
-
-	configData, err := json.Marshal(environmentParams.Endpoints)
-	if err != nil {
-		return err
-	}
-
-	mergedAPIEndpoints, err := utils.MergeJSON([]byte(apiEndpointData), configData)
-	if err != nil {
-		return err
-	}
-
-	utils.Logln(utils.LogPrefixInfo + "Merging API")
-	// replace original endpointConfig with merged version
-	if _, err := api.SetP(string(mergedAPIEndpoints), "endpointConfig"); err != nil {
-		return err
-	}
-
-	// replace original GatewayEnvironments only if they are present in api-params file
-	if environmentParams.GatewayEnvironments != nil {
-		if _, err := api.SetP(environmentParams.GatewayEnvironments, "environments"); err != nil {
-			return err
-		}
-	}
-
-	// Handle security parameters in api_params.yaml
-	err = handleSecurityEndpointsParams(environmentParams.Security, api)
-	if err != nil {
-		return err
-	}
-
-	apiPath = filepath.Join(apiDirectory, "Meta-information", "api.yaml")
-	utils.Logln(utils.LogPrefixInfo+"Writing merged API to:", apiPath)
-	// write this to disk
-	content, err := utils.JsonToYaml(api.Bytes())
-	if err != nil {
-		return err
-	}
-	err = ioutil.WriteFile(apiPath, content, 0644)
-	if err != nil {
-		return err
-	}
-	return nil
-}
-
-// Handle security parameters in api_params.yaml
-// @param envSecurityEndpointParams : Environment security endpoint parameters from api_params.yaml
-// @param api : Parameters from api.yaml
-// @return error
-func handleSecurityEndpointsParams(envSecurityEndpointParams *params.SecurityData, api *gabs.Container) error {
-	// If the user has set (either true or false) the enabled field under security in api_params.yaml, the
-	// following code should be executed. (if not set, the security endpoint settings will be made
-	// according to the api.yaml file as usually)
-	// In Go, irrespective of whether a boolean value is "" or false, it will contain false by default.
-	// That is why, here a string comparison was  made since strings can have both "" and "false"
-	if envSecurityEndpointParams != nil && envSecurityEndpointParams.Enabled != "" {
-		// Convert the string enabled to boolean
-		boolEnabled, err := strconv.ParseBool(envSecurityEndpointParams.Enabled)
-		if err != nil {
-			return err
-		}
-		if _, err := api.SetP(boolEnabled, "endpointSecured"); err != nil {
-			return err
-		}
-		// If endpoint security is enabled
-		if boolEnabled {
-			// Set the security endpoint parameters when the enabled field is set to true
-			err := setSecurityEndpointsParams(envSecurityEndpointParams, api)
-			if err != nil {
-				return err
-			}
-		} else {
-			// If endpoint security is not enabled, the username and password should be empty.
-			// (otherwise the security will be enabled after importing the API, considering there are values
-			// for username and passwords)
-			if _, err := api.SetP("", "endpointUTUsername"); err != nil {
-				return err
-			}
-			if _, err := api.SetP("", "endpointUTPassword"); err != nil {
-				return err
-			}
-		}
-	}
-	return nil
-}
-
-// Set the security endpoint parameters when the enabled field is set to true
-// @param envSecurityEndpointParams : Environment security endpoint parameters from api_params.yaml
-// @param api : Parameters from api.yaml
-// @return error
-func setSecurityEndpointsParams(envSecurityEndpointParams *params.SecurityData, api *gabs.Container) error {
-	// Check whether the username, password and type fields have set in api_params.yaml
-	if envSecurityEndpointParams.Username == "" {
-		return errors.New("You have enabled endpoint security but the username is not found in the api_params.yaml")
-	} else if envSecurityEndpointParams.Password == "" {
-		return errors.New("You have enabled endpoint security but the password is not found in the api_params.yaml")
-	} else if envSecurityEndpointParams.Type == "" {
-		return errors.New("You have enabled endpoint security but the type is not found in the api_params.yaml")
-	} else {
-		// Override the username in api.yaml with the value in api_params.yaml
-		if _, err := api.SetP(envSecurityEndpointParams.Username, "endpointUTUsername"); err != nil {
-			return err
-		}
-		// Override the password in api.yaml with the value in api_params.yaml
-		if _, err := api.SetP(envSecurityEndpointParams.Password, "endpointUTPassword"); err != nil {
-			return err
-		}
-		// Set the fields in api.yaml according to the type field in api_params.yaml
-		err := setEndpointSecurityType(envSecurityEndpointParams, api)
-		if err != nil {
-			return err
-		}
-	}
-	return nil
-}
-
-// Set the fields in api.yaml according to the type field in api_params.yaml
-// @param envSecurityEndpointParams : Environment security endpoint parameters from api_params.yaml
-// @param api : Parameters from api.yaml
-// @return error
-func setEndpointSecurityType(envSecurityEndpointParams *params.SecurityData, api *gabs.Container) error {
-	// Check whether the type is either basic or digest
-	if envSecurityEndpointParams.Type == "digest" {
-		if _, err := api.SetP(true, "endpointAuthDigest"); err != nil {
-			return err
-		}
-	} else if envSecurityEndpointParams.Type == "basic" {
-		if _, err := api.SetP(false, "endpointAuthDigest"); err != nil {
-			return err
-		}
-	} else {
-		// If the type is not either basic or digest, return an error
-		return errors.New("Invalid endpoint security type found in the api_params.yaml. Should be either basic or digest")
-	}
-	return nil
-}
-
-// resolveImportFilePath resolves the archive/directory for import
-// First will resolve in given path, if not found will try to load from exported directory
-func resolveImportFilePath(file, defaultExportDirectory string) (string, error) {
-	// check current path
-	utils.Logln(utils.LogPrefixInfo + "Resolving for API path...")
-	if _, err := os.Stat(file); os.IsNotExist(err) {
-		// if the file not in given path it might be inside exported directory
-		utils.Logln(utils.LogPrefixInfo+"Looking for API in", defaultExportDirectory)
-		file = filepath.Join(defaultExportDirectory, file)
-		if _, err := os.Stat(file); os.IsNotExist(err) {
-			return "", err
-		}
-	}
-	absPath, err := filepath.Abs(file)
-	if err != nil {
-		return "", err
-	}
-
-	return absPath, nil
-}
-
-// extractArchive extracts the API and give the path.
-// In API Manager archive there is a directory in the root which contains the API
-// this function returns it appended to the destination path
-func extractArchive(src, dest string) (string, error) {
-	files, err := utils.Unzip(src, dest)
-	if err != nil {
-		return "", err
-	}
-	if len(files) == 0 {
-		return "", fmt.Errorf("invalid API archive")
-	}
-	r := strings.TrimPrefix(files[0], src)
-	return filepath.Join(dest, strings.Split(filepath.Clean(r), string(os.PathSeparator))[0]), nil
-}
-
-func getTempApiDirectory(file string) (string, error) {
-	fileIsDir := false
-	// create a temp directory
-	tmpDir, err := ioutil.TempDir("", "apim")
-	if err != nil {
-		_ = os.RemoveAll(tmpDir)
-		return "", err
-	}
-
-	if info, err := os.Stat(file); err == nil {
-		fileIsDir = info.IsDir()
-	} else {
-		return "", err
-	}
-	if fileIsDir {
-		// copy dir to a temp location
-		utils.Logln(utils.LogPrefixInfo+"Copying from", file, "to", tmpDir)
-		dest := filepath.Join(tmpDir, filepath.Base(file))
-		err = utils.CopyDir(file, dest)
-		if err != nil {
-			return "", err
-		}
-		return dest, nil
-	} else {
-		// try to extract archive
-		utils.Logln(utils.LogPrefixInfo+"Extracting", file, "to", tmpDir)
-		finalPath, err := extractArchive(file, tmpDir)
-		if err != nil {
-			return "", err
-		}
-		return finalPath, nil
-	}
-}
-
-// resolveYamlOrJson for a given filepath.
-// first it will look for the yaml file, if not will fallback for json
-// give filename without extension so resolver will resolve for file
-// fn is resolved filename, jsonContent is file as a json object, error if anything wrong happen(or both files does not exists)
-func resolveYamlOrJson(filename string) (string, []byte, error) {
-	// lookup for yaml
-	yamlFp := filename + ".yaml"
-	if info, err := os.Stat(yamlFp); err == nil && !info.IsDir() {
-		utils.Logln(utils.LogPrefixInfo+"Loading", yamlFp)
-		// read it
-		fn := yamlFp
-		yamlContent, err := ioutil.ReadFile(fn)
-		if err != nil {
-			return "", nil, err
-		}
-		// load it as yaml
-		jsonContent, err := utils.YamlToJson(yamlContent)
-		if err != nil {
-			return "", nil, err
-		}
-		return fn, jsonContent, nil
-	}
-
-	jsonFp := filename + ".json"
-	if info, err := os.Stat(jsonFp); err == nil && !info.IsDir() {
-		utils.Logln(utils.LogPrefixInfo+"Loading", jsonFp)
-		// read it
-		fn := jsonFp
-		jsonContent, err := ioutil.ReadFile(fn)
-		if err != nil {
-			return "", nil, err
-		}
-		return fn, jsonContent, nil
-	}
-
-	return "", nil, fmt.Errorf("%s was not found as a YAML or JSON", filename)
-}
-
-func resolveCertPath(importPath, p string) (string, error) {
-	// look in importPath
-	utils.Logln(utils.LogPrefixInfo+"Resolving for", p)
-	certfile := filepath.Join(importPath, p)
-	utils.Logln(utils.LogPrefixInfo + "Looking in project directory")
-	if info, err := os.Stat(certfile); err == nil && !info.IsDir() {
-		// found file return it
-		return certfile, nil
-	}
-
-	utils.Logln(utils.LogPrefixInfo + "Looking for absolute path")
-	// try for an absolute path
-	p, err := homedir.Expand(filepath.Clean(p))
-	if err != nil {
-		return "", err
-	}
-
-	if p != "" {
-		return p, nil
-	}
-
-	return "", fmt.Errorf("%s not found", p)
-}
-
-// generateCertificates for the API
-func generateCertificates(importPath string, environment *params.Environment) error {
-	var certs []params.Cert
-
-	if len(environment.Certs) == 0 {
-		return nil
-	}
-
-	for _, cert := range environment.Certs {
-		// read cert
-		p, err := resolveCertPath(importPath, cert.Path)
-		if err != nil {
-			return err
-		}
-		pubPEMData, err := ioutil.ReadFile(p)
-		if err != nil {
-			return err
-		}
-		// get cert
-		block, _ := pem.Decode(pubPEMData)
-		enc := credentials.Base64Encode(string(block.Bytes))
-		cert.Certificate = enc
-		certs = append(certs, cert)
-	}
-
-	data, err := json.Marshal(certs)
-	if err != nil {
-		return err
-	}
-
-	yamlContent, err := utils.JsonToYaml(data)
-	if err != nil {
-		return err
-	}
-
-	// filepath to save certs
-	fp := filepath.Join(importPath, "Meta-information", "endpoint_certificates.yaml")
-	utils.Logln(utils.LogPrefixInfo+"Writing", fp)
-	err = ioutil.WriteFile(fp, yamlContent, os.ModePerm)
-
-	return err
-}
-
-// injectParamsToAPI injects ApiParams to API located in importPath using importEnvironment and returns the path to
-// injected API location
-func injectParamsToAPI(importPath, paramsPath, importEnvironment string) error {
-	utils.Logln(utils.LogPrefixInfo+"Loading parameters from", paramsPath)
-	apiParams, err := params.LoadApiParamsFromFile(paramsPath)
-	if err != nil {
-		return err
-	}
-	// check whether import environment is included in api configuration
-	envParams := apiParams.GetEnv(importEnvironment)
-	if envParams == nil {
-		fmt.Println("Using default values as the environment is not present in api_param.yaml file")
-	} else {
-		//If environment parameters are present in parameter file
-		err = mergeAPI(importPath, envParams)
-		if err != nil {
-			return err
-		}
-
-		err = generateCertificates(importPath, envParams)
-		if err != nil {
-			return err
-		}
-	}
-
-	return nil
-}
-
-// isEmpty returns true when a given string is empty
-func isEmpty(s string) bool {
-	return len(strings.TrimSpace(s)) == 0
-}
-
-// Substitutes environment variables in the project files.
-func replaceEnvVariables(apiFilePath string) error {
-	for _, replacePath := range utils.EnvReplaceFilePaths {
-		absFile := filepath.Join(apiFilePath, replacePath)
-		// check if the path exists. If exists, proceed with processing. Otherwise, continue with the next items
-		if fi, err := os.Stat(absFile); err != nil {
-			if !os.IsNotExist(err) {
-				return err
-			}
-		} else {
-			switch mode := fi.Mode(); {
-			case mode.IsDir():
-				utils.Logln(utils.LogPrefixInfo+"Substituting env variables of files in folder path: ", absFile)
-				err = utils.EnvSubstituteInFolder(absFile)
-			case mode.IsRegular():
-				utils.Logln(utils.LogPrefixInfo+"Substituting env of file: ", absFile)
-				err = utils.EnvSubstituteInFile(absFile)
-			}
-			if err != nil {
-				return err
-			}
-		}
-	}
-	return nil
-}
-
-=======
->>>>>>> 7b5e6a28
 // init using Cobra
 func init() {
 	RootCmd.AddCommand(ImportAPICmd)
