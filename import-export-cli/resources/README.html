--- conflicted
+++ resolved
@@ -1,12 +1,7 @@
 <h1 id="cli-for-importing-and-exporting-apis-and-applications">CLI for Importing and Exporting APIs and Applications and Managing WSO2 Micro Integrator
 </h1>
-<<<<<<< HEAD
-<h2 id="for-wso2-api-manager-3-2.0">For WSO2 API Manager 3.2.0</h2>
+<h2 id="for-wso2-api-manager-3-2.0">For WSO2 API Manager 4.0.0</h2>
 <p>Command Line tool for importing and exporting APIs/Applications/API Products in between different API environments of WSO2 API Manager and managing WSO2 Micro Integrator</p>
-=======
-<h2 id="for-wso2-api-manager-3-2.0">For WSO2 API Manager 4.0.0</h2>
-<p>Command Line tool for importing and exporting APIs and Applications between different API Environments</p>
->>>>>>> cd429040
 <h2 id="getting-started">Getting Started</h2>
 <ul>
     <li>
@@ -35,12 +30,7 @@
                 flags (<code>--registration</code>, <code>--publisher</code>, <code>--devportal</code>,
                 <code>--admin</code>, <code>--token</code>) without providing <code>--apim</code> flag.
                 If you are omitting any of --registration --publisher --devportal --admin flags, you need to specify
-<<<<<<< HEAD
                 --apim flag with the API Manager endpoint.To add a micro integrator instance to an environment you can use the <code>--mi</code> flag.</p>
-=======
-                --apim flag with the API Manager endpoint.
-            </p>
->>>>>>> cd429040
         </blockquote>
     </li>
     <li>
