--- conflicted
+++ resolved
@@ -135,13 +135,8 @@
 	if certArtifact.EndpointCerts != "" {
 		certErr := json.Unmarshal([]byte(certArtifact.EndpointCerts), &endpointCertList)
 		if certErr != nil {
-<<<<<<< HEAD
-			logger.LoggerTransformer.Errorf("Error while unmarshalling endpoint_cert.json content: %+v", apiYamlError)
-			return "", "null", 0, nil, certErr
-=======
 			logger.LoggerTransformer.Errorf("Error while unmarshalling endpoint_cert.json content: ", apiYamlError)
 			return "", "null", 0, nil, EndpointSecurityConfig{}, certErr
->>>>>>> cc539fec
 		}
 		endCertAvailable = true
 	}
@@ -161,13 +156,8 @@
 	if certArtifact.ClientCerts != "" {
 		certErr := json.Unmarshal([]byte(certArtifact.ClientCerts), &certList)
 		if certErr != nil {
-<<<<<<< HEAD
-			logger.LoggerTransformer.Errorf("Error while unmarshalling client_cert.json content: %+v", apiYamlError)
-			return "", "null", 0, nil, certErr
-=======
 			logger.LoggerTransformer.Errorf("Error while unmarshalling client_cert.json content: ", apiYamlError)
 			return "", "null", 0, nil, EndpointSecurityConfig{}, certErr
->>>>>>> cc539fec
 		}
 		certAvailable = true
 	}
